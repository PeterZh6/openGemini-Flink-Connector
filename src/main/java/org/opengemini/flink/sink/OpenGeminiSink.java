--- conflicted
+++ resolved
@@ -57,10 +57,7 @@
     // Configuration
     private final OpenGeminiSinkConfiguration<T> configuration;
 
-<<<<<<< HEAD
-=======
     // TODO: decouple converter from configuration
->>>>>>> 596de622
     // if the converter is OpenGeminiLineProtocolConverter, we can use direct conversion
     // otherwise we need to convert Point to line protocol in invoke method
     private boolean useDirectConversion = false;
@@ -68,12 +65,6 @@
     private OpenGeminiLineProtocolConverter<T> lineProtocolConverter;
     private OpenGeminiPointConverter<T> pointConverter;
     private transient ListState<List<String>> checkpointedState;
-<<<<<<< HEAD
-    // Lock for synchronizing batch access
-    @SuppressWarnings("synchronization")
-    private transient Object batchLock;
-=======
->>>>>>> 596de622
 
     // Runtime state
     private transient EnhancedOpenGeminiClient client;
@@ -126,7 +117,6 @@
             OpenGeminiSinkConfiguration<T> configuration, OpenGeminiPointConverter<T> converter) {
         this.configuration = configuration;
         this.pointConverter = converter;
-<<<<<<< HEAD
     }
 
     public OpenGeminiSink(
@@ -136,17 +126,6 @@
         this.lineProtocolConverter = converter;
     }
 
-=======
-    }
-
-    public OpenGeminiSink(
-            OpenGeminiSinkConfiguration<T> configuration,
-            OpenGeminiLineProtocolConverter<T> converter) {
-        this.configuration = configuration;
-        this.lineProtocolConverter = converter;
-    }
-
->>>>>>> 596de622
     @SuppressWarnings("unchecked")
     @Override
     public void open(Configuration parameters) throws Exception {
@@ -189,7 +168,6 @@
                     "No converter configured. Either lineProtocolConverter or pointConverter must be set");
         }
         // Initialize runtime components
-        this.batchLock = new Object();
         totalBytesWritten = new AtomicLong(0);
         this.totalPointsWritten = new SimpleCounter();
         errorCount = new AtomicLong(0);
@@ -295,18 +273,10 @@
                 return;
             }
 
-<<<<<<< HEAD
-            synchronized (batchLock) {
-                currentBatch.add(lineProtocol);
-                if (shouldFlush()) {
-                    flush();
-                }
-=======
             currentBatch.add(lineProtocol);
 
             if (shouldFlush()) {
                 flush();
->>>>>>> 596de622
             }
         } catch (Exception e) {
             log.error("Error converting value: {}", value, e);
@@ -328,24 +298,19 @@
         if (currentBatch == null || currentBatch.isEmpty()) {
             return;
         }
-<<<<<<< HEAD
-
-        try {
-            writeBatchLineProtocols(currentBatch);
-=======
         // TODO: race condition
         List<String> batchToWrite = new ArrayList<>(currentBatch);
         currentBatch.clear();
 
         try {
             writeBatchLineProtocols(batchToWrite);
->>>>>>> 596de622
             lastFlushTime = System.currentTimeMillis();
-            currentBatch.clear();
         } catch (Exception e) {
             log.error("Error writing batch to OpenGemini: {}", e.getMessage(), e);
             errorCount.incrementAndGet();
             writeErrors.inc();
+            // Re-add points to current batch for retry/checkpointing
+            currentBatch.addAll(batchToWrite);
             // rethrow to signal failure
             throw e;
         }
@@ -485,20 +450,19 @@
     @Override
     public void snapshotState(FunctionSnapshotContext context) throws Exception {
         log.info("Starting checkpoint {} for OpenGeminiSink", context.getCheckpointId());
-        synchronized (batchLock) {
-            try {
-                // force flush current batch
-                flush();
-            } catch (Exception e) {
-                log.error(
-                        "Failed to flush during checkpoint, will save data that are not successfully flushed to state",
-                        e);
-            }
-
-            checkpointedState.clear();
-            if (!currentBatch.isEmpty()) {
-                checkpointedState.add(new ArrayList<>(currentBatch));
-            }
+
+        try {
+            // force flush current batch
+            flush();
+        } catch (Exception e) {
+            log.error(
+                    "Failed to flush during checkpoint, will save data that are not successfully flushed to state",
+                    e);
+        }
+
+        checkpointedState.clear();
+        if (!currentBatch.isEmpty()) {
+            checkpointedState.add(new ArrayList<>(currentBatch));
         }
 
         log.info(
